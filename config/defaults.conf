--- conflicted
+++ resolved
@@ -84,13 +84,8 @@
 dropout = 0.2  // dropout rate
 
 // Training options
-<<<<<<< HEAD
-no_tqdm = 0  // if true, disable tqdm progress bar
+no_tqdm = 1  // if true, disable tqdm progress bar
 trainer_type = "sampling"  // type of trainer: 'sampling'
-=======
-no_tqdm = 1  // if true, disable tqdm progress bar
-trainer_type = "sampling"  // type of trainer: 'sampling' or 'mtl'
->>>>>>> f8359122
 shared_optimizer = 1  // if true, use same optimizer for all tasks
 batch_size = 64   // training batch size
 optimizer = "adam" // optimizer. All valid AllenNLP options are available,
