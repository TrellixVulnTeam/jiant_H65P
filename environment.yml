--- conflicted
+++ resolved
@@ -1,11 +1,6 @@
-<<<<<<< HEAD
 name: jiant
-=======
-name: glue
 channels:
     - pytorch
->>>>>>> 7bf72a40
-
 dependencies:
     - python=3.6
     - pytorch=0.4.0
@@ -13,11 +8,7 @@
     - nltk=3.2.5
     - scikit-learn=0.19.1
     - pip:
-<<<<<<< HEAD
-        - allennlp==0.4
-=======
         - allennlp==0.5.1
->>>>>>> 7bf72a40
         - ipdb
         - tensorboard
         - tensorboardX==1.2