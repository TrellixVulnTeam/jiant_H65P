'''Train a multi-task model using AllenNLP '''
import argparse
import json
import os
<<<<<<< HEAD
import random
=======
import glob
>>>>>>> ae82c96b
import sys
import time

import logging as log
log.basicConfig(format='%(asctime)s: %(message)s',
                datefmt='%m/%d %I:%M:%S %p', level=log.INFO)

import ipdb as pdb
import torch

import config
from preprocess import build_tasks
from models import build_model
from trainer import build_trainer
from evaluate import evaluate, load_model_state, write_results, write_preds

import _pickle as pkl

THIS_DIR = os.path.dirname(os.path.realpath(__file__))
JIANT_BASE_DIR = os.path.abspath(os.path.join(THIS_DIR, ".."))
DEFAULT_CONFIG_FILE = os.path.join(JIANT_BASE_DIR, "config/defaults.conf")

def handle_arguments(cl_arguments):
    parser = argparse.ArgumentParser(description='')
    # Configuration files
    parser.add_argument('--config_file',
                        help="Config file (.conf) for model parameters.",
                        type=str, default=DEFAULT_CONFIG_FILE)
    parser.add_argument('--overrides', help="Parameter overrides, as valid HOCON string.", type=str, default=None)

    return parser.parse_args(cl_arguments)


<<<<<<< HEAD
def main(cl_arguments):
    ''' Train or load a model. Evaluate on some tasks. '''
    args = handle_arguments(cl_arguments)
    args = config.params_from_file(args.config_file, args.overrides)
=======
    # Preprocessing options
    parser.add_argument('--max_seq_len', help='max sequence length', type=int, default=40)
    parser.add_argument('--max_word_v_size', help='max word vocab size', type=int, default=30000)
    parser.add_argument('--max_char_v_size', help='max char vocab size', type=int, default=250)

    # Embedding options
    parser.add_argument(
        '--word_embs',
        help='type of word embs to use',
        default='none',
        choices=[
            'none',
            'scratch',
            'glove',
            'fastText'])
    parser.add_argument('--word_embs_file', help='file containing word embs', type=str, default='')
    parser.add_argument('--fastText', help='1 if use fastText model', type=int, default=0)
    parser.add_argument('--fastText_model_file', help='file containing fastText model',
                        type=str, default=None)
    parser.add_argument('--d_word', help='dimension of word embeddings', type=int, default=300)
    parser.add_argument('--d_char', help='dimension of char embeddings', type=int, default=100)
    parser.add_argument('--n_char_filters', help='n char filters', type=int, default=100)
    parser.add_argument('--char_filter_sizes', help='filter sizes for char emb cnn', type=str,
                        default='2,3,4,5')
    parser.add_argument('--elmo', help='1 if use elmo', type=int, default=1)
    parser.add_argument('--elmo_chars_only', help='1 if only use ELMo charCNN', type=int, default=1)
    parser.add_argument('--cove', help='1 if use cove', type=int, default=0)
    parser.add_argument('--char_embs', help='1 if use character embs', type=int, default=0)
    parser.add_argument('--dropout_embs', help='drop rate for embeddings', type=float, default=.2)
    parser.add_argument('--preproc_file', help='file containing saved preprocessing stuff',
                        type=str, default='preproc.pkl')

    # Model options
    parser.add_argument('--sent_enc', help='type of sent encoder to use', type=str, default='rnn',
                        choices=['bow', 'rnn', 'transformer'])
    parser.add_argument('--sent_combine_method', help='how to aggregate hidden states of sent rnn',
                        type=str, default='max', choices=['max', 'mean', 'final'])

    parser.add_argument('--shared_pair_enc', help='1 to share pair encoder for pair sentence tasks',
                        type=int, default=1)
    parser.add_argument('--bidirectional', help='1 if bidirectional RNN', type=int, default=1)
    parser.add_argument('--pair_enc', help='type of pair encoder to use', type=str,
                        default='simple', choices=['simple', 'attn'])
    parser.add_argument('--d_hid', help='hidden dimension size', type=int, default=512)
    parser.add_argument('--n_layers_enc', help='number of RNN layers', type=int, default=1)
    parser.add_argument(
        '--skip_embs',
        help='add skip connection by concat embs to sent encoder output',
        type=int,
        default=1)
    parser.add_argument('--n_layers_highway', help='num of highway layers', type=int, default=0)
    parser.add_argument('--n_heads', help='num of transformer heads', type=int, default=8)
    parser.add_argument('--d_proj', help='transformer projection dim', type=int, default=64)
    parser.add_argument('--d_ff', help='transformer feedforward dim', type=int, default=2048)
    parser.add_argument('--dropout', help='dropout rate to use in training', type=float, default=.2)

    # Training options
    parser.add_argument('--no_tqdm', help='1 to turn off tqdm', type=int, default=0)
    parser.add_argument('--trainer_type', help='type of trainer', type=str,
                        choices=['sampling', 'mtl'], default='sampling')
    parser.add_argument('--shared_optimizer', help='1 to use same optimizer for all tasks',
                        type=int, default=1)
    parser.add_argument('--batch_size', help='batch size', type=int, default=64)
    parser.add_argument(
        '--optimizer',
        help='optimizer to use. all valid AllenNLP options are available, including `sgd`. `adam` uses to the newer AMSGrad variant.',
        type=str,
        default='sgd')
    parser.add_argument('--n_epochs', help='n epochs to train for', type=int, default=10)
    parser.add_argument('--lr', help='starting learning rate', type=float, default=1.0)
    parser.add_argument('--min_lr', help='minimum learning rate', type=float, default=1e-5)
    parser.add_argument('--max_grad_norm', help='max grad norm', type=float, default=5.)
    parser.add_argument('--weight_decay', help='weight decay value', type=float, default=0.0)
    parser.add_argument('--task_patience', help='patience in decaying per task lr',
                        type=int, default=0)
    parser.add_argument('--scheduler_threshold', help='scheduler threshold',
                        type=float, default=0.0)
    parser.add_argument('--lr_decay_factor', help='lr decay factor when val score doesn\'t improve',
                        type=float, default=.5)
    parser.add_argument('--warmup', help='n warmup steps for Transformer LR scheduler',
                        type=int, default=4000)

    # Multi-task training options
    parser.add_argument('--val_interval', help='Number of passes between validation checks. '
                        'Also serves as the number of intervals between checkpoints.',
                        type=int, default=10)
    parser.add_argument('--max_vals', help='Maximum number of validation checks.', type=int,
                        default=100)
    parser.add_argument('--bpp_base', help='Number of batches to train on per sampled task. '
                        'Val interval should be at least this high.',
                        type=int, default=1)
    parser.add_argument('--weighting_method', help='Weighting method for sampling', type=str,
                        choices=['uniform', 'proportional'], default='uniform')
    parser.add_argument('--scaling_method', help='method for scaling loss', type=str,
                        choices=['min', 'max', 'unit', 'none'], default='none')
    parser.add_argument('--patience', help='patience in early stopping', type=int, default=5)

    # Evaluation options
    parser.add_argument(
        '--eval_val_interval',
        help='val interval for eval task',
        type=int,
        default=1000)
    parser.add_argument('--eval_max_vals', help='Maximum number of validation checks for eval task',
                        type=int, default=100)
    parser.add_argument('--write_preds', help='1 if write test predictions', type=int, default=0)

    args = parser.parse_args(arguments)
>>>>>>> ae82c96b

    # Logistics #
    if not os.path.isdir(args.exp_dir):
        os.mkdir(args.exp_dir)
    if not os.path.isdir(args.run_dir):
        os.mkdir(args.run_dir)
    log.getLogger().addHandler(log.FileHandler(os.path.join(args.run_dir,
                                                            args.log_file)))
    log.info("Parsed args: \n%s", args)

    config_file = os.path.join(args.run_dir, "params.conf")
    config.write_params(args, config_file)
    log.info("Saved config to %s", config_file)

    seed = random.randint(1, 10000) if args.random_seed < 0 else args.random_seed
    random.seed(seed)
    torch.manual_seed(seed)
    if args.cuda >= 0:
        log.info("Using GPU %d", args.cuda)
        try:
            torch.cuda.set_device(args.cuda)
            torch.cuda.manual_seed_all(seed)
        except Exception:
            log.warning(
                "GPU access failed. You might be using a CPU-only installation of PyTorch. Falling back to CPU.")
            args.cuda = -1
    log.info("Using random seed %d", seed)

    # Prepare data #
    log.info("Loading tasks...")
    start_time = time.time()
    train_tasks, eval_tasks, vocab, word_embs = build_tasks(args)
    tasks = train_tasks + eval_tasks
    log.info('\tFinished loading tasks in %.3fs', time.time() - start_time)

    # Build or load model #
    log.info('Building model...')
    start_time = time.time()
    model = build_model(args, vocab, word_embs, tasks)
    log.info('\tFinished building model in %.3fs', time.time() - start_time)

    # Check that necessary parameters are set for each step. Exit with error if not.
    steps_log = []

    if not(args.load_eval_checkpoint == 'None'):
        try:
            assert os.path.exists(args.load_eval_checkpoint)
        except AssertionError:
            log.error(
                "Error: Attempting to load model from non-existent path: [%s]" %
                args.load_eval_checkpoint)
            return 0
        steps_log.append("Loading model from path: %s" % args.load_eval_checkpoint)

    if args.do_train:
        try:
            assert args.train_tasks
        except AssertionError:
            log.error("Error: Must specify at least on training task: [%s]" % args.train_tasks)
            return 0
        steps_log.append("Training model on tasks: %s" % args.train_tasks)

    if args.train_for_eval:
        steps_log.append("Re-training model for individual eval tasks")

    if args.do_eval:
        try:
            assert args.eval_tasks
        except AssertionError:
            log.error("Error: Must specify at least one eval task: [%s]" % args.eval_tasks)
            return 0
        steps_log.append("Evaluating model on tasks: %s" % args.eval_tasks)

    log.info("Will run the following steps:\n%s" % ('\n'.join(steps_log)))
    if args.do_train:
        # Train on train tasks #
        log.info("Training...")
        trainer, _, opt_params, schd_params = build_trainer(args, model,
                                                            args.max_vals)
        to_train = [(n, p) for n, p in model.named_parameters() if p.requires_grad]
        stop_metric = train_tasks[0].val_metric if len(train_tasks) == 1 else 'macro_avg'
        best_epochs = trainer.train(train_tasks, stop_metric,
                                    args.val_interval, args.bpp_base,
                                    args.weighting_method, args.scaling_method,
                                    to_train, opt_params, schd_params,
                                    args.shared_optimizer, args.load_model, phase="main")

    # Select model checkpoint from main training run to load
    # is not None and args.load_eval_checkpoint != "None":
    if not(args.load_eval_checkpoint == "None"):
        log.info("Loading existing model from %s..." % args.load_eval_checkpoint)
        load_model_state(model, args.load_eval_checkpoint, args.cuda)
    else:
        macro_best = glob.glob(os.path.join(args.run_dir,
                                            "model_state_main_epoch_*.best_macro.th"))
        try:
            assert len(macro_best) > 0
        except AssertionError:
            log.error("No best checkpoint found to evaluate.")
            return 0
        try:
            assert len(macro_best) == 1
        except AssertionError:
            log.error("Too many best checkpoints. Something is wrong.")
            return 0
        load_model_state(model, macro_best[0], args.cuda)

    # Train just the task-specific components for eval tasks.
    if args.train_for_eval:
        for task in eval_tasks:
            pred_module = getattr(model, "%s_mdl" % task.name)
            to_train = [(n, p) for n, p in pred_module.named_parameters() if p.requires_grad]
            trainer, _, opt_params, schd_params = build_trainer(args, model,
                                                                args.eval_max_vals)
            best_epoch = trainer.train([task], task.val_metric,
                                       args.eval_val_interval, 1,
                                       args.weighting_method, args.scaling_method,
                                       to_train, opt_params, schd_params,
                                       args.shared_optimizer, load_model=False, phase="eval")

            # The best checkpoint will accumulate the best parameters for each task.
            # This logic looks strange. We think it works.
            best_epoch = best_epoch[task.name]
            layer_path = os.path.join(args.run_dir, "model_state_eval_best.th")
            load_model_state(model, layer_path, args.cuda)

    if args.do_eval:
        # Evaluate #
        log.info("Evaluating...")
        val_results, _ = evaluate(model, tasks, args.batch_size, args.cuda, "val")
        if args.write_preds:
            _, te_preds = evaluate(model, tasks, args.batch_size, args.cuda, "test")
            write_preds(te_preds, args.run_dir)

        write_results(val_results, os.path.join(args.exp_dir, "results.tsv"),
                      args.run_dir.split('/')[-1])

    log.info("Done!")


if __name__ == '__main__':
    sys.exit(main(sys.argv[1:]))<|MERGE_RESOLUTION|>--- conflicted
+++ resolved
@@ -1,12 +1,9 @@
 '''Train a multi-task model using AllenNLP '''
 import argparse
+import glob
 import json
 import os
-<<<<<<< HEAD
 import random
-=======
-import glob
->>>>>>> ae82c96b
 import sys
 import time
 
@@ -40,121 +37,10 @@
     return parser.parse_args(cl_arguments)
 
 
-<<<<<<< HEAD
 def main(cl_arguments):
     ''' Train or load a model. Evaluate on some tasks. '''
     args = handle_arguments(cl_arguments)
     args = config.params_from_file(args.config_file, args.overrides)
-=======
-    # Preprocessing options
-    parser.add_argument('--max_seq_len', help='max sequence length', type=int, default=40)
-    parser.add_argument('--max_word_v_size', help='max word vocab size', type=int, default=30000)
-    parser.add_argument('--max_char_v_size', help='max char vocab size', type=int, default=250)
-
-    # Embedding options
-    parser.add_argument(
-        '--word_embs',
-        help='type of word embs to use',
-        default='none',
-        choices=[
-            'none',
-            'scratch',
-            'glove',
-            'fastText'])
-    parser.add_argument('--word_embs_file', help='file containing word embs', type=str, default='')
-    parser.add_argument('--fastText', help='1 if use fastText model', type=int, default=0)
-    parser.add_argument('--fastText_model_file', help='file containing fastText model',
-                        type=str, default=None)
-    parser.add_argument('--d_word', help='dimension of word embeddings', type=int, default=300)
-    parser.add_argument('--d_char', help='dimension of char embeddings', type=int, default=100)
-    parser.add_argument('--n_char_filters', help='n char filters', type=int, default=100)
-    parser.add_argument('--char_filter_sizes', help='filter sizes for char emb cnn', type=str,
-                        default='2,3,4,5')
-    parser.add_argument('--elmo', help='1 if use elmo', type=int, default=1)
-    parser.add_argument('--elmo_chars_only', help='1 if only use ELMo charCNN', type=int, default=1)
-    parser.add_argument('--cove', help='1 if use cove', type=int, default=0)
-    parser.add_argument('--char_embs', help='1 if use character embs', type=int, default=0)
-    parser.add_argument('--dropout_embs', help='drop rate for embeddings', type=float, default=.2)
-    parser.add_argument('--preproc_file', help='file containing saved preprocessing stuff',
-                        type=str, default='preproc.pkl')
-
-    # Model options
-    parser.add_argument('--sent_enc', help='type of sent encoder to use', type=str, default='rnn',
-                        choices=['bow', 'rnn', 'transformer'])
-    parser.add_argument('--sent_combine_method', help='how to aggregate hidden states of sent rnn',
-                        type=str, default='max', choices=['max', 'mean', 'final'])
-
-    parser.add_argument('--shared_pair_enc', help='1 to share pair encoder for pair sentence tasks',
-                        type=int, default=1)
-    parser.add_argument('--bidirectional', help='1 if bidirectional RNN', type=int, default=1)
-    parser.add_argument('--pair_enc', help='type of pair encoder to use', type=str,
-                        default='simple', choices=['simple', 'attn'])
-    parser.add_argument('--d_hid', help='hidden dimension size', type=int, default=512)
-    parser.add_argument('--n_layers_enc', help='number of RNN layers', type=int, default=1)
-    parser.add_argument(
-        '--skip_embs',
-        help='add skip connection by concat embs to sent encoder output',
-        type=int,
-        default=1)
-    parser.add_argument('--n_layers_highway', help='num of highway layers', type=int, default=0)
-    parser.add_argument('--n_heads', help='num of transformer heads', type=int, default=8)
-    parser.add_argument('--d_proj', help='transformer projection dim', type=int, default=64)
-    parser.add_argument('--d_ff', help='transformer feedforward dim', type=int, default=2048)
-    parser.add_argument('--dropout', help='dropout rate to use in training', type=float, default=.2)
-
-    # Training options
-    parser.add_argument('--no_tqdm', help='1 to turn off tqdm', type=int, default=0)
-    parser.add_argument('--trainer_type', help='type of trainer', type=str,
-                        choices=['sampling', 'mtl'], default='sampling')
-    parser.add_argument('--shared_optimizer', help='1 to use same optimizer for all tasks',
-                        type=int, default=1)
-    parser.add_argument('--batch_size', help='batch size', type=int, default=64)
-    parser.add_argument(
-        '--optimizer',
-        help='optimizer to use. all valid AllenNLP options are available, including `sgd`. `adam` uses to the newer AMSGrad variant.',
-        type=str,
-        default='sgd')
-    parser.add_argument('--n_epochs', help='n epochs to train for', type=int, default=10)
-    parser.add_argument('--lr', help='starting learning rate', type=float, default=1.0)
-    parser.add_argument('--min_lr', help='minimum learning rate', type=float, default=1e-5)
-    parser.add_argument('--max_grad_norm', help='max grad norm', type=float, default=5.)
-    parser.add_argument('--weight_decay', help='weight decay value', type=float, default=0.0)
-    parser.add_argument('--task_patience', help='patience in decaying per task lr',
-                        type=int, default=0)
-    parser.add_argument('--scheduler_threshold', help='scheduler threshold',
-                        type=float, default=0.0)
-    parser.add_argument('--lr_decay_factor', help='lr decay factor when val score doesn\'t improve',
-                        type=float, default=.5)
-    parser.add_argument('--warmup', help='n warmup steps for Transformer LR scheduler',
-                        type=int, default=4000)
-
-    # Multi-task training options
-    parser.add_argument('--val_interval', help='Number of passes between validation checks. '
-                        'Also serves as the number of intervals between checkpoints.',
-                        type=int, default=10)
-    parser.add_argument('--max_vals', help='Maximum number of validation checks.', type=int,
-                        default=100)
-    parser.add_argument('--bpp_base', help='Number of batches to train on per sampled task. '
-                        'Val interval should be at least this high.',
-                        type=int, default=1)
-    parser.add_argument('--weighting_method', help='Weighting method for sampling', type=str,
-                        choices=['uniform', 'proportional'], default='uniform')
-    parser.add_argument('--scaling_method', help='method for scaling loss', type=str,
-                        choices=['min', 'max', 'unit', 'none'], default='none')
-    parser.add_argument('--patience', help='patience in early stopping', type=int, default=5)
-
-    # Evaluation options
-    parser.add_argument(
-        '--eval_val_interval',
-        help='val interval for eval task',
-        type=int,
-        default=1000)
-    parser.add_argument('--eval_max_vals', help='Maximum number of validation checks for eval task',
-                        type=int, default=100)
-    parser.add_argument('--write_preds', help='1 if write test predictions', type=int, default=0)
-
-    args = parser.parse_args(arguments)
->>>>>>> ae82c96b
 
     # Logistics #
     if not os.path.isdir(args.exp_dir):
