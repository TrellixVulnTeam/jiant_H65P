--- conflicted
+++ resolved
@@ -82,7 +82,6 @@
                               'threshold_mode': 'abs',
                               'verbose': True})
 
-<<<<<<< HEAD
     train_params = Params({'cuda_device': params['cuda'],
                            'patience': params['patience'],
                            'grad_norm': params['max_grad_norm'],
@@ -90,14 +89,6 @@
                            'lr_decay': .99, 'min_lr': params['min_lr'],
                            'no_tqdm': params['no_tqdm']})
     trainer = SamplingMultiTaskTrainer.from_params(model, run_dir, iterator,
-=======
-    train_params = Params({'num_epochs': args.n_epochs, 'cuda_device': args.cuda,
-                           'patience': args.patience, 'grad_norm': args.max_grad_norm,
-                           'max_vals': max_vals,
-                           'lr_decay': .99, 'min_lr': args.min_lr, 'no_tqdm': args.no_tqdm,
-                           'keep_all_checkpoints': args.keep_all_checkpoints})
-    trainer = SamplingMultiTaskTrainer.from_params(model, args.run_dir, iterator,
->>>>>>> 3a5e0343
                                                    copy.deepcopy(train_params))
     return trainer, train_params, opt_params, schd_params
 
@@ -106,13 +97,8 @@
     def __init__(self, model, iterator, patience=2, num_epochs=20, max_vals=50,
                  serialization_dir=None, cuda_device=-1,
                  grad_norm=None, grad_clipping=None, lr_decay=None, min_lr=None,
-<<<<<<< HEAD
-                 no_tqdm=False):
-        """
-=======
                  no_tqdm=False, keep_all_checkpoints=False):
-        """ 
->>>>>>> 3a5e0343
+        """
         The training coordinator. Unusually complicated to handle MTL with tasks of
         diverse sizes.
 
@@ -604,7 +590,7 @@
         for file in candidates:
             # Skip the best, because we'll need it.
             # Skip the just-written checkpoint.
-            if ".best_macro" not in file and "_{}.".format(epoch) not in file: 
+            if ".best_macro" not in file and "_{}.".format(epoch) not in file:
                 os.remove(file)
 
     def _save_checkpoint(self, training_state, phase="main", new_best_macro=False, keep_all=False):
@@ -807,5 +793,5 @@
                                         serialization_dir=serialization_dir,
                                         cuda_device=cuda_device, grad_norm=grad_norm,
                                         grad_clipping=grad_clipping, lr_decay=lr_decay,
-                                        min_lr=min_lr, no_tqdm=no_tqdm, 
+                                        min_lr=min_lr, no_tqdm=no_tqdm,
                                         keep_all_checkpoints=keep_all_checkpoints)