--- conflicted
+++ resolved
@@ -34,12 +34,8 @@
     WikiText2LMTask, WikiText103LMTask, DisSentBWBSingleTask, \
     DisSentWikiSingleTask, DisSentWikiFullTask, \
     JOCITask, PairOrdinalRegressionTask, WeakGroundedTask, \
-<<<<<<< HEAD
-    GroundedTask, MTTask, BWBLMTask, WikiInsertionsTask
-=======
     GroundedTask, MTTask, BWBLMTask, WikiInsertionsTask, \
     NLITypeProbingTask, MultiNLIAltTask
->>>>>>> c184604b
 
 ALL_GLUE_TASKS = ['sst', 'cola', 'mrpc', 'qqp', 'sts-b',
                   'mnli', 'qnli', 'rte', 'wnli']
@@ -149,11 +145,6 @@
     """
     log_prefix = "\tTask '%s', split '%s'" % (task.name, split)
     log.info("%s: indexing from scratch", log_prefix)
-<<<<<<< HEAD
-    log.info("%s: processing to tokens", log_prefix)
-    instance_list = process_task_split(task, split, token_indexer, target_indexer)
-    log.info("%s: %d examples to index", log_prefix, len(instance_list))
-=======
     split_text = task.get_split_text(split)
     instance_iter = task.process_split(split_text, token_indexer)
     if hasattr(instance_iter, '__len__'):  # if non-lazy
@@ -175,7 +166,6 @@
     instance_iter = _counter_iter(instance_iter)
 
     # Actually call generators and stream to disk.
->>>>>>> c184604b
     serialize.write_records(
         _indexed_instance_generator(instance_iter, vocab), record_file)
     log.info("%s: saved %d instances to %s",
@@ -284,25 +274,6 @@
                          task.name in reindex_tasks)
         for split in ALL_SPLITS:
             log_prefix = "\tTask '%s', split '%s'" % (task.name, split)
-<<<<<<< HEAD
-            # Try in local preproc dir.
-            record_file = _get_serialized_record_path(task.name, split, preproc_dir)
-            if os.path.exists(record_file):
-                log.info("%s: found preprocessed copy in %s", log_prefix, record_file)
-                continue
-            # Try in global preproc dir; if found, make a symlink.
-            global_record_file = _get_serialized_record_path(task.name, split,
-                                                             global_preproc_dir)
-            if os.path.exists(global_record_file):
-                log.info("%s: found (global) preprocessed copy in %s",
-                         log_prefix, global_record_file)
-                os.symlink(global_record_file, record_file)
-                log.info("\tCreated symlink: %s -> %s", record_file,
-                         global_record_file)
-                continue
-            # If all else fails, reindex from scratch.
-            _index_split(task, split, token_indexer, target_indexer, vocab, record_file)
-=======
             relative_path = _get_serialized_record_path(task.name, split,
                                                         "preproc")
             cache_found = _find_cached_file(args.exp_dir, args.global_ro_exp_dir,
@@ -312,7 +283,6 @@
                 record_file = _get_serialized_record_path(task.name, split,
                                                           preproc_dir)
                 _index_split(task, split, token_indexer, vocab, record_file)
->>>>>>> c184604b
 
         # Delete in-memory data - we'll lazy-load from disk later.
         task.train_data = None
@@ -481,143 +451,4 @@
     embeddings[vocab.get_token_index(vocab._padding_token)] = 0.
     embeddings = torch.FloatTensor(embeddings)
     log.info("\tFinished loading pretrained fastText model and embeddings")
-    return embeddings, model
-<<<<<<< HEAD
-
-def process_task_split(task, split, token_indexer, target_indexer=None):
-    '''
-    Convert a task split into AllenNLP fields.
-    Different tasks have different formats and fields, so process_task routes tasks
-    to the corresponding processing based on the task type. These task specific processing
-    functions should return three splits, which are lists (possibly empty) of AllenNLP instances.
-
-    Args:
-        task: Task object
-        split: (string) split name
-        token_indexer: token indexer
-
-    Returns:
-        list(Instance) of AllenNLP instances, not indexed.
-    '''
-    split_text = getattr(task, '%s_data_text' % split)
-    if isinstance(task, SingleClassificationTask):
-        instances = process_single_pair_task_split(split_text,
-                                                   token_indexer, is_pair=False)
-    elif isinstance(task, PairClassificationTask):
-        instances = process_single_pair_task_split(split_text,
-                                                   token_indexer, is_pair=True)
-    elif isinstance(task, PairRegressionTask):
-        instances = process_single_pair_task_split(split_text, token_indexer,
-                                                   is_pair=True, classification=False)
-    elif isinstance(task, PairOrdinalRegressionTask):
-        instances = process_single_pair_task_split(split_text, token_indexer,
-                                                   is_pair=True, classification=False)
-    elif isinstance(task, LanguageModelingTask):
-        instances = process_lm_task_split(split_text, token_indexer)
-    elif isinstance(task, MTTask):
-        instances = process_mt_task_split(split_text, token_indexer, target_indexer)
-    elif isinstance(task, SequenceGenerationTask):
-        pass
-    elif isinstance(task, GroundedTask):
-        instances = process_grounded_task_split(split_text, token_indexer,
-                                                is_pair=False, classification=True)
-    elif isinstance(task, RankingTask):
-        pass
-    else:
-        raise ValueError("Preprocessing procedure not found for %s" % task.name)
-    return instances
-
-
-def process_grounded_task_split(split, indexers, is_pair=True, classification=True):
-    '''
-    Convert a dataset of sentences into padded sequences of indices.
-
-    Args:
-        - split (list[list[str]]): list of inputs (possibly pair) and outputs
-        - pair_input (int)
-        - tok2idx (dict)
-
-    Returns:
-    '''
-    inputs1 = [TextField(list(map(Token, sent)), token_indexers=indexers) for sent in split[0]]
-    labels = [NumericField(l) for l in split[1]]
-    ids = [NumericField(l) for l in split[2]]
-    instances = [Instance({"input1": input1, "labels": label, "ids": ids})
-                 for (input1, label, ids) in zip(inputs1, labels, ids)]
-
-    return instances  # DatasetReader(instances) #Batch(instances) #Dataset(instances)
-
-
-def process_single_pair_task_split(split, indexers, is_pair=True, classification=True):
-    '''
-    Convert a dataset of sentences into padded sequences of indices.
-
-    Args:
-        - split (list[list[str]]): list of inputs (possibly pair) and outputs
-        - pair_input (int)
-        - tok2idx (dict)
-
-    Returns:
-    '''
-    if is_pair:
-        inputs1 = [TextField(list(map(Token, sent)), token_indexers=indexers) for sent in split[0]]
-        inputs2 = [TextField(list(map(Token, sent)), token_indexers=indexers) for sent in split[1]]
-        if classification:
-            labels = [LabelField(l, label_namespace="labels", skip_indexing=True) for l in split[2]]
-        else:
-            labels = [NumericField(l) for l in split[-1]]
-
-        if len(split) == 4:  # numbered test examples
-            idxs = [LabelField(l, label_namespace="idxs", skip_indexing=True) for l in split[3]]
-            instances = [Instance({"input1": input1, "input2": input2, "labels": label, "idx": idx})
-                         for (input1, input2, label, idx) in zip(inputs1, inputs2, labels, idxs)]
-
-        else:
-            instances = [Instance({"input1": input1, "input2": input2, "labels": label}) for
-                         (input1, input2, label) in zip(inputs1, inputs2, labels)]
-
-    else:
-        inputs1 = [TextField(list(map(Token, sent)), token_indexers=indexers) for sent in split[0]]
-        if classification:
-            labels = [LabelField(l, label_namespace="labels", skip_indexing=True) for l in split[2]]
-        else:
-            labels = [NumericField(l) for l in split[2]]
-
-        if len(split) == 4:
-            idxs = [LabelField(l, label_namespace="idxs", skip_indexing=True) for l in split[3]]
-            instances = [Instance({"input1": input1, "labels": label, "idx": idx}) for
-                         (input1, label, idx) in zip(inputs1, labels, idxs)]
-        else:
-            instances = [Instance({"input1": input1, "labels": label}) for (input1, label) in
-                         zip(inputs1, labels)]
-    return instances  # DatasetReader(instances) #Batch(instances) #Dataset(instances)
-
-
-def process_lm_task_split(split, indexers):
-    ''' Process a language modeling split '''
-    inp_fwd = [TextField(list(map(Token, sent[:-1])), token_indexers=indexers) for sent in split]
-    inp_bwd = [TextField(list(map(Token, sent[::-1][:-1])), token_indexers=indexers)
-               for sent in split]
-    if "chars" not in indexers:
-        targs_indexers = {"words": SingleIdTokenIndexer()}
-    else:
-        targs_indexers = indexers
-    trg_fwd = [TextField(list(map(Token, sent[1:])), token_indexers=targs_indexers)
-               for sent in split]
-    trg_bwd = [TextField(list(map(Token, sent[::-1][1:])), token_indexers=targs_indexers)
-               for sent in split]
-    # instances = [Instance({"input": inp, "targs": trg_f, "targs_b": trg_b})
-    #             for (inp, trg_f, trg_b) in zip(inputs, trg_fwd, trg_bwd)]
-    instances = [Instance({"input": inp_f, "input_bwd": inp_b, "targs": trg_f, "targs_b": trg_b})
-                 for (inp_f, inp_b, trg_f, trg_b) in zip(inp_fwd, inp_bwd, trg_fwd, trg_bwd)]
-    #instances = [Instance({"input": inp_f, "targs": trg_f}) for (inp_f, trg_f) in zip(inp_fwd, trg_fwd)]
-    return instances
-
-def process_mt_task_split(split, token_indexer, target_indexer):
-    ''' Process a machine translation split '''
-    inputs = [TextField(list(map(Token, sent)), token_indexers=token_indexer) for sent in split[0]]
-    targs = [TextField(list(map(Token, sent)), token_indexers=target_indexer) for sent in split[2]]
-    instances = [Instance({"inputs": x, "targs": t}) for (x, t) in zip(inputs, targs)]
-    return instances
-=======
->>>>>>> c184604b
+    return embeddings, model