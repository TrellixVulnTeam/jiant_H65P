# This is a helper bash script. Execute run_stuff.sh, not this.

<<<<<<< HEAD
while getopts 'ivkmn:r:d:w:S:s:tvh:l:L:o:T:E:b:H:p:ecgP:qB:V:M:D:CX:G:I:N:y:K:W:F:fA:Q:G:RO' flag; do
=======
while getopts 'ivkmnx:r:d:w:S:s:tvh:l:L:o:T:E:b:H:p:ecgP:qB:V:M:D:CX:G:I:N:y:K:W:F:fA:Q:G:' flag; do
>>>>>>> 8e2c260d
    case "${flag}" in
        P) JIANT_PROJECT_PREFIX="${OPTARG}" ;;
        d) JIANT_DATA_DIR=${OPTARGS} ;;
        n) EXP_NAME="${OPTARG}" ;;
        r) RUN_NAME="${OPTARG}" ;;
        S) SEED="${OPTARG}" ;;
        I) GPUID="${OPTARG}" ;;

        w) word_embs="${OPTARG}" ;;
        C) char_embs=1 ;;
        f) fastText=1 ;;
	    F) FASTTEXT_MODEL_FILE="${OPTARG}" ;;
        e) ELMO=1 ;;
        c) COVE=1 ;;
        O) elmo_chars_only=1 ;;

        q) no_tqdm=1 ;;
        t) SHOULD_TRAIN=0 ;;
        k) RELOAD_TASKS=1 ;;
        i) RELOAD_INDEX=1 ;;
        v) RELOAD_VOCAB=1 ;;
        m) LOAD_MODEL=0 ;;

        B) BPP_BASE="${OPTARG}" ;;
        V) VAL_INTERVAL="${OPTARG}" ;;
        x) EVAL_VAL_INTERVAL="${OPTARG}" ;;
        X) MAX_VALS="${OPTARG}" ;;
        M) EVAL_MAX_VALS="${OPTARG}" ;;
        T) train_tasks="${OPTARG}" ;;
        E) eval_tasks="${OPTARG}" ;;
        H) n_layers_highway="${OPTARG}" ;;
        R) bidirectional=0 ;;

        A) n_heads="${OPTARG}" ;;
        p) d_proj="${OPTARG}" ;;
        Q) d_ff="${OPTARG}" ;;
        G) warmup="${OPTARG}" ;;

        l) LR="${OPTARG}" ;;
        #s) min_lr="${OPTARG}" ;;
        L) N_LAYERS_ENC="${OPTARG}" ;;
        o) OPTIMIZER="${OPTARG}" ;;
        h) d_hid="${OPTARG}" ;;
        b) BATCH_SIZE="${OPTARG}" ;;
        s) sent_enc="${OPTARG}" ;;
        #E) PAIR_ENC="${OPTARG}" ;;
        D) dropout="${OPTARG}" ;;
        #C) CLASSIFIER="${OPTARG}" ;;
        N) LOAD_EVAL_CHECKPOINT="${OPTARG}" ;;
        y) LR_DECAY="${OPTARG}" ;;
        K) task_patience="${OPTARG}" ;;
        #p) patience="${OPTARG}" ;;
        W) weighting_method="${OPTARG}" ;;
        #s) scaling_method="${OPTARG}" ;;
    esac
done

EXP_DIR="${JIANT_PROJECT_PREFIX}/${EXP_NAME}/"
RUN_DIR="${JIANT_PROJECT_PREFIX}/${EXP_NAME}/${RUN_NAME}"
LOG_FILE="log.log"
mkdir -p ${EXP_DIR}
mkdir -p ${RUN_DIR}

declare -a ALLEN_ARGS
ALLEN_ARGS+=( --cuda ${GPUID} )
ALLEN_ARGS+=( --random_seed ${SEED} )
ALLEN_ARGS+=( --no_tqdm ${no_tqdm} )
ALLEN_ARGS+=( --log_file ${LOG_FILE} )
ALLEN_ARGS+=( --data_dir ${JIANT_DATA_DIR} )
ALLEN_ARGS+=( --exp_dir ${EXP_DIR} )
ALLEN_ARGS+=( --run_dir ${RUN_DIR} )
ALLEN_ARGS+=( --train_tasks ${train_tasks} )
ALLEN_ARGS+=( --eval_tasks ${eval_tasks} )
ALLEN_ARGS+=( --classifier ${CLASSIFIER} )
ALLEN_ARGS+=( --classifier_hid_dim ${d_hid_cls} )
ALLEN_ARGS+=( --max_seq_len ${max_seq_len} )
ALLEN_ARGS+=( --max_word_v_size ${VOCAB_SIZE} )
ALLEN_ARGS+=( --word_embs ${word_embs} )
ALLEN_ARGS+=( --word_embs_file ${WORD_EMBS_FILE} )
ALLEN_ARGS+=( --fastText_model_file ${FASTTEXT_MODEL_FILE} )
ALLEN_ARGS+=( --fastText ${fastText} )
ALLEN_ARGS+=( --char_embs ${char_embs} )
ALLEN_ARGS+=( --elmo ${ELMO} )
ALLEN_ARGS+=( --elmo_chars_only ${elmo_chars_only} )
ALLEN_ARGS+=( --cove ${COVE} )
ALLEN_ARGS+=( --d_word ${d_word} )
ALLEN_ARGS+=( --d_hid ${d_hid} )
ALLEN_ARGS+=( --sent_enc ${sent_enc} )
ALLEN_ARGS+=( --bidirectional ${bidirectional} )
ALLEN_ARGS+=( --n_layers_enc ${N_LAYERS_ENC} )
ALLEN_ARGS+=( --pair_enc ${PAIR_ENC} )
ALLEN_ARGS+=( --n_layers_highway ${n_layers_highway} )
ALLEN_ARGS+=( --n_heads ${n_heads} )
ALLEN_ARGS+=( --d_proj ${d_proj} )
ALLEN_ARGS+=( --d_ff ${d_ff} )
ALLEN_ARGS+=( --warmup ${warmup} )
ALLEN_ARGS+=( --batch_size ${BATCH_SIZE} )
ALLEN_ARGS+=( --bpp_base ${BPP_BASE} )
ALLEN_ARGS+=( --optimizer ${OPTIMIZER} )
ALLEN_ARGS+=( --lr ${LR} )
ALLEN_ARGS+=( --min_lr ${min_lr} )
ALLEN_ARGS+=( --lr_decay_factor ${LR_DECAY} )
ALLEN_ARGS+=( --task_patience ${task_patience} )
ALLEN_ARGS+=( --patience ${patience} )
ALLEN_ARGS+=( --weight_decay ${WEIGHT_DECAY} )
ALLEN_ARGS+=( --dropout ${dropout} )
ALLEN_ARGS+=( --val_interval ${VAL_INTERVAL} )
ALLEN_ARGS+=( --eval_val_interval ${EVAL_VAL_INTERVAL} )
ALLEN_ARGS+=( --max_vals ${MAX_VALS} )
ALLEN_ARGS+=( --weighting_method ${weighting_method} )
ALLEN_ARGS+=( --scaling_method ${scaling_method} )
ALLEN_ARGS+=( --scheduler_threshold ${SCHED_THRESH} )
ALLEN_ARGS+=( --load_model ${LOAD_MODEL} )
ALLEN_ARGS+=( --reload_tasks ${RELOAD_TASKS} )
ALLEN_ARGS+=( --reload_indexing ${RELOAD_INDEX} )
ALLEN_ARGS+=( --reload_vocab ${RELOAD_VOCAB} )
#ALLEN_ARGS+=( --should_train ${SHOULD_TRAIN} )
ALLEN_ARGS+=( --load_eval_checkpoint ${LOAD_EVAL_CHECKPOINT} )
ALLEN_ARGS+=( --eval_max_vals ${EVAL_MAX_VALS} )
ALLEN_ARGS+=( --do_train ${DO_TRAIN} )
ALLEN_ARGS+=( --do_eval ${DO_EVAL} )
ALLEN_ARGS+=( --train_for_eval ${TRAIN_FOR_EVAL} )

ALLEN_CMD="python ./src/main.py ${ALLEN_ARGS[@]}"
eval ${ALLEN_CMD}<|MERGE_RESOLUTION|>--- conflicted
+++ resolved
@@ -1,10 +1,6 @@
 # This is a helper bash script. Execute run_stuff.sh, not this.
 
-<<<<<<< HEAD
-while getopts 'ivkmn:r:d:w:S:s:tvh:l:L:o:T:E:b:H:p:ecgP:qB:V:M:D:CX:G:I:N:y:K:W:F:fA:Q:G:RO' flag; do
-=======
-while getopts 'ivkmnx:r:d:w:S:s:tvh:l:L:o:T:E:b:H:p:ecgP:qB:V:M:D:CX:G:I:N:y:K:W:F:fA:Q:G:' flag; do
->>>>>>> 8e2c260d
+while getopts 'ivkmnx:r:d:w:S:s:tvh:l:L:o:T:E:b:H:p:ecgP:qB:V:M:D:CX:G:I:N:y:K:W:F:fA:Q:G:RO' flag; do
     case "${flag}" in
         P) JIANT_PROJECT_PREFIX="${OPTARG}" ;;
         d) JIANT_DATA_DIR=${OPTARGS} ;;
