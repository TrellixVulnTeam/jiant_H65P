'''Core model and functions for building it.

If you are adding a new task, you should [...]'''
import sys
import logging as log
import ipdb as pdb  # pylint: disable=unused-import

import torch
import torch.nn as nn
import torch.nn.functional as F
from scipy.stats import pearsonr, spearmanr
from sklearn.metrics import matthews_corrcoef, mean_squared_error

from allennlp.common import Params
from allennlp.modules import Seq2SeqEncoder, SimilarityFunction, TimeDistributed
from allennlp.nn import util
from allennlp.modules.text_field_embedders import BasicTextFieldEmbedder
from allennlp.modules.token_embedders import Embedding, TokenCharactersEncoder, \
                                             ElmoTokenEmbedder
from allennlp.modules.similarity_functions import DotProductSimilarity
from allennlp.modules.seq2vec_encoders import CnnEncoder
from allennlp.modules.seq2seq_encoders import Seq2SeqEncoder as s2s_e
from allennlp.modules.seq2seq_encoders import StackedSelfAttentionEncoder

from tasks import STSBTask, CoLATask, SSTTask, \
    PairClassificationTask, SingleClassificationTask, \
    PairRegressionTask, RankingTask, \
    SequenceGenerationTask, LanguageModelingTask, \
    PairOrdinalRegressionTask, JOCITask
from modules import SentenceEncoder, BoWSentEncoder, \
    AttnPairEncoder, SimplePairEncoder, MaskedStackedSelfAttentionEncoder, \
    BiLMEncoder
from utils import combine_hidden_states

# Elmo stuff
ELMO_OPT_PATH = "https://s3-us-west-2.amazonaws.com/allennlp/models/elmo/2x4096_512_2048cnn_2xhighway/elmo_2x4096_512_2048cnn_2xhighway_options.json"  # pylint: disable=line-too-long
ELMO_WEIGHTS_PATH = "https://s3-us-west-2.amazonaws.com/allennlp/models/elmo/2x4096_512_2048cnn_2xhighway/elmo_2x4096_512_2048cnn_2xhighway_weights.hdf5"  # pylint: disable=line-too-long


def build_model(args, vocab, pretrained_embs, tasks):
    '''Build model according to args '''

    # Build embeddings.
    d_emb, embedder, cove_emb = build_embeddings(args, vocab, pretrained_embs)

    # Build single sentence encoder: the main component of interest
    if sum([isinstance(task, LanguageModelingTask) for task in tasks]):
        if args.bidirectional:
            if args.sent_enc == 'rnn':
                fwd = s2s_e.by_name('lstm').from_params(
                    Params({'input_size': d_emb, 'hidden_size': args.d_hid,
                            'num_layers': args.n_layers_enc, 'bidirectional': False}))
                bwd = s2s_e.by_name('lstm').from_params(
                    Params({'input_size': d_emb, 'hidden_size': args.d_hid,
                            'num_layers': args.n_layers_enc, 'bidirectional': False}))
            elif args.sent_enc == 'transformer':
                fwd = MaskedStackedSelfAttentionEncoder(input_dim=d_emb,
                                                        hidden_dim=args.d_hid,
                                                        projection_dim=args.d_proj,
                                                        feedforward_hidden_dim=args.d_ff,
                                                        num_layers=args.n_layers_enc,
                                                        num_attention_heads=args.n_heads)
                bwd = MaskedStackedSelfAttentionEncoder(input_dim=d_emb,
                                                        hidden_dim=args.d_hid,
                                                        projection_dim=args.d_proj,
                                                        feedforward_hidden_dim=args.d_ff,
                                                        num_layers=args.n_layers_enc,
                                                        num_attention_heads=args.n_heads)
            sent_encoder = BiLMEncoder(vocab, embedder, args.n_layers_highway,
<<<<<<< HEAD
                                       fwd, bwd, dropout=args.dropout,
                                       cove_layer=cove_emb)
            d_sent = 2 * args.d_hid
=======
                                       sent_fwd_rnn, sent_bwd_rnn, dropout=args.dropout,
                                       cove_layer=cove_emb, elmo_layer=elmo)
>>>>>>> e20dd081
        else:
            if args.sent_enc == 'rnn':
                fwd = s2s_e.by_name('lstm').from_params(
                    Params({'input_size': d_emb, 'hidden_size': args.d_hid,
                            'num_layers': args.n_layers_enc, 'bidirectional': False}))
            elif args.sent_enc =='transformer':
                fwd = MaskedStackedSelfAttentionEncoder(input_dim=d_emb,
                                                        hidden_dim=args.d_hid,
                                                        projection_dim=args.d_proj,
                                                        feedforward_hidden_dim=args.d_ff,
                                                        num_layers=args.n_layers_enc,
                                                        num_attention_heads=args.n_heads)
            sent_encoder = SentenceEncoder(vocab, embedder, args.n_layers_highway,
<<<<<<< HEAD
                                           fwd, dropout=args.dropout,
                                           cove_layer=cove_emb)
            d_sent = args.d_hid
    elif args.sent_enc == 'bow':
        sent_encoder = BoWSentEncoder(vocab, embedder)
        d_sent = d_emb
    elif args.sent_enc == 'rnn':
        sent_rnn = s2s_e.by_name('lstm').from_params(
            Params({'input_size': d_emb, 'hidden_size': args.d_hid,
                    'num_layers': args.n_layers_enc,
                    'bidirectional': args.bidirectional}))
        sent_encoder = SentenceEncoder(vocab, embedder, args.n_layers_highway,
                                   sent_rnn, dropout=args.dropout,
                                   cove_layer=cove_emb)
        d_sent = (1 + args.bidirectional) * args.d_hid
=======
                                           sent_rnn, dropout=args.dropout,
                                           cove_layer=cove_emb, elmo_layer=elmo)
        d_sent = (1 + args.bidirectional) * args.d_hid + (args.elmo and args.deep_elmo) * 1024
>>>>>>> e20dd081
    elif args.sent_enc == 'transformer':
        transformer = StackedSelfAttentionEncoder(input_dim=d_emb,
                                                  hidden_dim=args.d_hid,
                                                  projection_dim=args.d_proj,
                                                  feedforward_hidden_dim=args.d_ff,
                                                  num_layers=args.n_layers_enc,
                                                  num_attention_heads=args.n_heads)
        sent_encoder = SentenceEncoder(vocab, embedder, args.n_layers_highway,
                                       transformer, dropout=args.dropout,
                                       cove_layer=cove_emb)
        d_sent = args.d_hid
    elif args.sent_enc == 'transformer-d': # can deprecate
        transformer = MaskedStackedSelfAttentionEncoder(input_dim=d_emb,
                                                        hidden_dim=args.d_hid,
                                                        projection_dim=args.d_proj,
                                                        feedforward_hidden_dim=args.d_ff,
                                                        num_layers=args.n_layers_enc,
                                                        num_attention_heads=args.n_heads)
        sent_encoder = SentenceEncoder(vocab, embedder, args.n_layers_highway,
                                       transformer, dropout=args.dropout,
                                       cove_layer=cove_emb)
        d_sent = args.d_hid

    # Build model and classifiers
    model = MultiTaskModel(args, sent_encoder, vocab)
    build_modules(tasks, model, d_sent, vocab, embedder, args)
    if args.cuda >= 0:
        model = model.cuda()
    log.info(model)
    return model


def build_embeddings(args, vocab, pretrained_embs=None):
    ''' Build embeddings according to options in args '''
    d_emb, d_char = 0, args.d_char

    token_embedder = {}
    # Word embeddings
    if args.word_embs != 'none':
        if args.word_embs in ['glove', 'fastText'] and pretrained_embs is not None:
            log.info("\tUsing word embeddings from %s", args.word_embs_file)
            word_embs = pretrained_embs
            d_word = pretrained_embs.size()[-1]
        else:
            log.info("\tLearning word embeddings from scratch!")
            word_embs = None
            d_word = args.d_word

        embeddings = Embedding(vocab.get_vocab_size('tokens'), d_word,
                               weight=word_embs, trainable=False,
                               padding_index=vocab.get_token_index('@@PADDING@@'))
        token_embedder["words"] = embeddings
        d_emb += d_word
    else:
        log.info("\tNot using word embeddings!")

    # Handle cove
    if args.cove:
        sys.path.append(args.path_to_cove)
        try:
            from cove import MTLSTM as cove_lstm
            cove_emb = cove_lstm(n_vocab=vocab.get_vocab_size('tokens'),
                                 vectors=embeddings.weight.data)
            d_emb += 600
            log.info("\tUsing CoVe embeddings!")
        except ImportError:
            log.info("Failed to import CoVE!")
    else:
        cove_emb = None

    # Character embeddings
    if args.char_embs:
        log.info("\tUsing character embeddings!")
        char_embeddings = Embedding(vocab.get_vocab_size('chars'), d_char)
        filter_sizes = tuple([int(i) for i in args.char_filter_sizes.split(',')])
        char_encoder = CnnEncoder(d_char, num_filters=args.n_char_filters,
                                  ngram_filter_sizes=filter_sizes,
                                  output_dim=d_char)
        char_embedder = TokenCharactersEncoder(char_embeddings, char_encoder,
                                               dropout=args.dropout_embs)
        d_emb += d_char
        token_embedder["chars"] = char_embedder
    else:
        log.info("\tNot using character embeddings!")

    # Handle elmo
    if args.elmo:
        log.info("\tUsing ELMo embeddings!")
        elmo_embedder = ElmoTokenEmbedder(options_file=ELMO_OPT_PATH,
                                          weight_file=ELMO_WEIGHTS_PATH,
                                          dropout=args.dropout)
        d_emb += 1024
        token_embedder["elmo"] = elmo_embedder

    embedder = BasicTextFieldEmbedder(token_embedder)
    assert d_emb, "You turned off all the embeddings, ya goof!"
    return d_emb, embedder, cove_emb


def build_modules(tasks, model, d_sent, vocab, embedder, args):
    ''' Build task-specific components for each task and add them to model '''
    for task in tasks:
        if isinstance(task, SingleClassificationTask):
            module = build_classifier(task, d_sent, args)
            setattr(model, '%s_mdl' % task.name, module)
        elif isinstance(task, PairClassificationTask):
            module = build_pair_classifier(task, d_sent, model, vocab, args)
            setattr(model, '%s_mdl' % task.name, module)
        elif isinstance(task, PairRegressionTask):
            module = build_regressor(task, d_sent * 4, args)
            setattr(model, '%s_mdl' % task.name, module)
        elif isinstance(task, PairOrdinalRegressionTask):
            regressor = build_regressor(task, d_sent * 4, args, vocab)
            setattr(model, '%s_mdl' % task.name, regressor)
        elif isinstance(task, LanguageModelingTask):
<<<<<<< HEAD
            hid2voc = build_lm(task, d_sent, args)
=======
            d_inp = d_sent / 2 if args.bidirectional and args.sent_enc != 'transformer-d' else d_sent
            hid2voc = build_lm(task, d_inp, args)  # separate fwd + bwd
>>>>>>> e20dd081
            setattr(model, '%s_hid2voc' % task.name, hid2voc)
        elif isinstance(task, SequenceGenerationTask):
            decoder, hid2voc = build_decoder(task, d_sent, vocab, embedder, args)
            setattr(model, '%s_decoder' % task.name, decoder)
            setattr(model, '%s_hid2voc' % task.name, hid2voc)
        elif isinstance(task, RankingTask):
            pass
        else:
            raise ValueError("Module not found for %s" % task.name)
    return


def build_classifier(task, d_inp, args):
    ''' Build a task specific classifier '''
    cls_type, dropout, d_hid = \
        args.classifier, args.classifier_dropout, args.classifier_hid_dim
    if isinstance(task, STSBTask) or cls_type == 'log_reg':
        classifier = nn.Linear(d_inp, task.n_classes)
    elif cls_type == 'mlp':
        classifier = nn.Sequential(nn.Dropout(p=dropout), nn.Linear(d_inp, d_hid),
                                   nn.Tanh(), nn.LayerNorm(d_hid), nn.Dropout(p=dropout),
                                   nn.Linear(d_hid, task.n_classes))
    elif cls_type == 'fancy_mlp':  # what they did in InferSent
        classifier = nn.Sequential(nn.Dropout(p=dropout), nn.Linear(d_inp, d_hid),
                                   nn.Tanh(), nn.LayerNorm(d_hid), nn.Dropout(p=dropout),
                                   nn.Linear(d_hid, d_hid), nn.Tanh(), nn.LayerNorm(d_hid),
                                   nn.Dropout(p=dropout), nn.Linear(d_hid, task.n_classes))
    else:
        raise ValueError("Classifier type not found!")

    return classifier


def build_pair_classifier(task, d_inp, model, vocab, args):
    ''' Build a pair classifier, shared if necessary '''

    def build_pair_encoder():
        if args.pair_enc == 'simple':
            pair_encoder = SimplePairEncoder(vocab, args.sent_combine_method)
            d_inp_classifier = 4 * d_inp
        elif args.pair_enc == 'attn':
            d_inp_model = 2 * d_inp
            d_hid_model = d_inp  # make it as large as the original sentence emb
            modeling_layer = s2s_e.by_name('lstm').from_params(
                Params({'input_size': d_inp_model, 'hidden_size': d_hid_model,
                        'num_layers': 1, 'bidirectional': True}))
            pair_encoder = AttnPairEncoder(vocab, DotProductSimilarity(),
                                           args.sent_combine_method,
                                           modeling_layer, dropout=args.dropout)
            d_inp_classifier = 4 * d_hid_model
        else:
            raise ValueError("Pair classifier type not found!")
        return pair_encoder, d_inp_classifier

    if args.shared_pair_enc:
        if not hasattr(model, "pair_encoder"):
            pair_encoder, d_inp_classifier = build_pair_encoder()
            model.pair_encoder = pair_encoder
        else:
            d_inp_classifier = 4 * d_inp if args.pair_enc == 'simple' else 4 * d_inp
        module = build_classifier(task, d_inp_classifier, args)
    else:
        pair_encoder, d_inp_classifier = build_pair_encoder()
        classifier = build_classifier(task, d_inp_classifier, args)
        module = nn.Sequential(pair_encoder, classifier)
    return module


def build_regressor(task, d_inp, args, vocab=None):
    ''' Build a task specific regressor '''
    cls_type, dropout, d_hid = \
        args.classifier, args.classifier_dropout, args.classifier_hid_dim
    if isinstance(task, STSBTask) or cls_type == 'log_reg':
        regressor = nn.Linear(d_inp, 1)
    elif isinstance(task, JOCITask):
        pair_encoder = SimplePairEncoder(vocab)
        model.pair_encoder = pair_encoder
        regressor = nn.Linear(d_inp, 1)
    elif cls_type == 'mlp':
        regressor = nn.Sequential(nn.Dropout(p=dropout), nn.Linear(d_inp, d_hid),
                                  nn.Tanh(), nn.LayerNorm(d_hid), nn.Dropout(p=dropout),
                                  nn.Linear(d_hid, 1))
    elif cls_type == 'fancy_mlp':
        regressor = nn.Sequential(nn.Dropout(p=dropout), nn.Linear(d_inp, d_hid),
                                  nn.Tanh(), nn.LayerNorm(d_hid), nn.Dropout(p=dropout),
                                  nn.Linear(d_hid, d_hid), nn.Tanh(), nn.LayerNorm(d_hid),
                                  nn.Dropout(p=dropout), nn.Linear(d_hid, 1))
    return regressor


def build_lm(task, d_inp, args):
    ''' Build LM components (just map hidden states to vocab logits) '''
    hid2voc = nn.Linear(d_inp, args.max_word_v_size)
    return hid2voc


def build_decoder(task, d_inp, vocab, embedder, args):
    ''' Build a task specific decoder

    TODO: handle different vocabs (languages)?
    '''
    rnn = s2s_e.by_name('lstm').from_params(
        Params({'input_size': embedder.get_output_dim(),
                'hidden_size': args.d_hid_dec,
                'num_layers': args.n_layers_dec, 'bidirectional': False}))
    decoder = SentenceEncoder(vocab, embedder, 0, rnn)
    hid2voc = nn.Linear(args.d_hid_dec, args.max_word_v_size)
    return decoder, hid2voc


class MultiTaskModel(nn.Module):
    '''
    Giant model with task-specific components and a shared word and sentence encoder.
    '''

    def __init__(self, args, sent_encoder, vocab):
        ''' Args: sentence encoder '''
        super(MultiTaskModel, self).__init__()
        self.sent_encoder = sent_encoder
        self.combine_method = args.sent_combine_method
        self.vocab = vocab

    def forward(self, task, batch):
        '''
        Pass inputs to correct forward pass

        Args:
            - task
            - batch

        Returns:
            - out: dictionary containing task outputs and loss if label was in batch
        '''

        if isinstance(task, SingleClassificationTask):
            out = self._single_classification_forward(batch, task)
        elif isinstance(task, PairClassificationTask):
            out = self._pair_classification_forward(batch, task)
        elif isinstance(task, PairRegressionTask):
            out = self._pair_regression_forward(batch, task)
        elif isinstance(task, PairOrdinalRegressionTask):
            out = self._pair_regression_forward(batch, task)
        elif isinstance(task, LanguageModelingTask):
            out = self._lm_forward(batch, task)
        elif isinstance(task, SequenceGenerationTask):
            out = self._seq_gen_forward(batch, task)
        elif isinstance(task, RankingTask):
            out = self._ranking_forward(batch, task)

        else:
            raise ValueError("Task-specific components not found!")
        return out

    def _single_classification_forward(self, batch, task):
        out = {}

        # embed the sentence
        sent_embs, sent_mask = self.sent_encoder(batch['input1'])
        sent_emb = combine_hidden_states(sent_embs, sent_mask, self.combine_method)

        # pass to a task specific classifier
        classifier = getattr(self, "%s_mdl" % task.name)
        logits = classifier(sent_emb)

        if 'labels' in batch:
            labels = batch['labels'].squeeze(-1)
            out['loss'] = F.cross_entropy(logits, labels)
            if isinstance(task, CoLATask):
                task.scorer2(logits, labels)
                labels = labels.data.cpu().numpy()
                _, preds = logits.max(dim=1)
                task.scorer1(matthews_corrcoef(labels, preds.data.cpu().numpy()))
            else:
                task.scorer1(logits, labels)
                if task.scorer2 is not None:
                    task.scorer2(logits, labels)
        out['logits'] = logits
        return out

    def _pair_classification_forward(self, batch, task):
        out = {}

        # embed the sentence
        s1, s1_mask = self.sent_encoder(batch['input1'])
        s2, s2_mask = self.sent_encoder(batch['input2'])
        if hasattr(self, "pair_encoder"):
            pair_emb = self.pair_encoder(s1, s2, s1_mask, s2_mask)
            classifier = getattr(self, "%s_mdl" % task.name)
            logits = classifier(pair_emb)
        else:
            classifier = getattr(self, "%s_mdl" % task.name)
            logits = classifier(s1, s2, s1_mask, s2_mask)

        if 'labels' in batch:
            labels = batch['labels'].squeeze(-1)
            if isinstance(task, JOCITask):
                task.scorer1(mean_squared_error(logits, labels))
                task.scorer2(spearmanr(logits, labels)[0])
            else:
                task.scorer1(logits, labels)
                if task.scorer2 is not None:
                    task.scorer2(logits, labels)
            out['loss'] = F.cross_entropy(logits, labels)
        out['logits'] = logits
        return out

    def _pair_regression_forward(self, batch, task):
        ''' For STS-B '''
        out = {}
        s1, s1_mask = self.sent_encoder(batch['input1'])
        s2, s2_mask = self.sent_encoder(batch['input2'])
        if hasattr(self, "pair_encoder"):
            pair_emb = self.pair_encoder(s1, s2, s1_mask, s2_mask)
            classifier = getattr(self, "%s_mdl" % task.name)
            logits = classifier(pair_emb)
        else:
            classifier = getattr(self, "%s_mdl" % task.name)
            logits = classifier(s1, s2, s1_mask, s2_mask)

        # pass to a task specific classifier
        regressor = getattr(self, "%s_mdl" % task.name)
        scores = regressor(pair_emb)  # might want to pass sent_embs

        out['logits'] = scores  # maybe change the name here?
        if 'labels' in batch:
            labels = batch['labels']
            out['loss'] = F.mse_loss(scores, labels)
            if isinstance(task, STSBTask):
                scores = scores.squeeze(-1).data.cpu().numpy()
                labels = labels.squeeze(-1).data.cpu().numpy()
                task.scorer1(pearsonr(scores, labels)[0])
                task.scorer2(spearmanr(scores, labels)[0])
            elif isinstance(task, JOCITask):
                scores = scores.squeeze(-1).data.cpu().numpy()
                labels = labels.squeeze(-1).data.cpu().numpy()
                task.scorer1(mean_squared_error(scores, labels))
                task.scorer2(spearmanr(scores, labels)[0])
        return out

    def _seq_gen_forward(self, batch, task):
        ''' For translation, denoising, maybe language modeling? '''
        out = {}
        b_size, seq_len = batch['inputs']['words'].size()
        sent, sent_mask = self.sent_encoder(batch['inputs'])

        if 'targs' in batch:
            pass
        return out

    def _lm_forward(self, batch, task):
        ''' For translation, denoising, maybe language modeling? '''
        out = {}
        b_size, seq_len = batch['input']['words'].size()
        sent_encoder = self.sent_encoder
        if 'input_bwd' not in batch:
            sent, mask = sent_encoder(batch['input'])
        else:
            sent, mask = sent_encoder(batch['input'])#, batch['input_bwd'])
        sent = sent.masked_fill(1 - mask.byte(), 0)  # avoid NaNs

<<<<<<< HEAD
        if not isinstance(sent_encoder, BiLMEncoder):
=======
        if isinstance(sent_encoder, MaskedStackedSelfAttentionEncoder) or \
                not sent_encoder._phrase_layer.is_bidirectional():
>>>>>>> e20dd081
            hid2voc = getattr(self, "%s_hid2voc" % task.name)
            logits = hid2voc(sent).view(b_size * seq_len, -1)
            out['logits'] = logits
            targs = batch['targs']['words'].view(-1)
        else:
            split = int(self.sent_encoder.output_dim / 2)
            fwd, bwd = sent[:, :, :split], sent[:, :, split:]
            hid2voc = getattr(self, "%s_hid2voc" % task.name)
            logits_fwd = hid2voc(fwd).view(b_size * seq_len, -1)
            logits_bwd = hid2voc(bwd).view(b_size * seq_len, -1)
            logits = torch.cat([logits_fwd, logits_bwd], dim=0)
            out['logits'] = logits
            trg_fwd = batch['targs']['words'].view(-1)
            trg_bwd = batch['targs_b']['words'].view(-1)
            targs = torch.cat([trg_fwd, trg_bwd])

        pad_idx = self.vocab.get_token_index(self.vocab._padding_token)
        out['loss'] = F.cross_entropy(logits, targs, ignore_index=pad_idx)
        task.scorer1(out['loss'].item())
        return out

    def _ranking_forward(self, batch, task):
        ''' For caption and image ranking '''
        raise NotImplementedError<|MERGE_RESOLUTION|>--- conflicted
+++ resolved
@@ -29,7 +29,7 @@
     PairOrdinalRegressionTask, JOCITask
 from modules import SentenceEncoder, BoWSentEncoder, \
     AttnPairEncoder, SimplePairEncoder, MaskedStackedSelfAttentionEncoder, \
-    BiLMEncoder
+    BiLMEncoder, ElmoCharacterEncoder
 from utils import combine_hidden_states
 
 # Elmo stuff
@@ -42,8 +42,10 @@
 
     # Build embeddings.
     d_emb, embedder, cove_emb = build_embeddings(args, vocab, pretrained_embs)
+    d_sent = args.d_hid
 
     # Build single sentence encoder: the main component of interest
+    # Need special handling for language modeling
     if sum([isinstance(task, LanguageModelingTask) for task in tasks]):
         if args.bidirectional:
             if args.sent_enc == 'rnn':
@@ -67,15 +69,9 @@
                                                         num_layers=args.n_layers_enc,
                                                         num_attention_heads=args.n_heads)
             sent_encoder = BiLMEncoder(vocab, embedder, args.n_layers_highway,
-<<<<<<< HEAD
                                        fwd, bwd, dropout=args.dropout,
                                        cove_layer=cove_emb)
-            d_sent = 2 * args.d_hid
-=======
-                                       sent_fwd_rnn, sent_bwd_rnn, dropout=args.dropout,
-                                       cove_layer=cove_emb, elmo_layer=elmo)
->>>>>>> e20dd081
-        else:
+        else: # not bidirectional
             if args.sent_enc == 'rnn':
                 fwd = s2s_e.by_name('lstm').from_params(
                     Params({'input_size': d_emb, 'hidden_size': args.d_hid,
@@ -88,10 +84,8 @@
                                                         num_layers=args.n_layers_enc,
                                                         num_attention_heads=args.n_heads)
             sent_encoder = SentenceEncoder(vocab, embedder, args.n_layers_highway,
-<<<<<<< HEAD
                                            fwd, dropout=args.dropout,
                                            cove_layer=cove_emb)
-            d_sent = args.d_hid
     elif args.sent_enc == 'bow':
         sent_encoder = BoWSentEncoder(vocab, embedder)
         d_sent = d_emb
@@ -101,14 +95,9 @@
                     'num_layers': args.n_layers_enc,
                     'bidirectional': args.bidirectional}))
         sent_encoder = SentenceEncoder(vocab, embedder, args.n_layers_highway,
-                                   sent_rnn, dropout=args.dropout,
-                                   cove_layer=cove_emb)
+                                       sent_rnn, dropout=args.dropout,
+                                       cove_layer=cove_emb)
         d_sent = (1 + args.bidirectional) * args.d_hid
-=======
-                                           sent_rnn, dropout=args.dropout,
-                                           cove_layer=cove_emb, elmo_layer=elmo)
-        d_sent = (1 + args.bidirectional) * args.d_hid + (args.elmo and args.deep_elmo) * 1024
->>>>>>> e20dd081
     elif args.sent_enc == 'transformer':
         transformer = StackedSelfAttentionEncoder(input_dim=d_emb,
                                                   hidden_dim=args.d_hid,
@@ -119,18 +108,6 @@
         sent_encoder = SentenceEncoder(vocab, embedder, args.n_layers_highway,
                                        transformer, dropout=args.dropout,
                                        cove_layer=cove_emb)
-        d_sent = args.d_hid
-    elif args.sent_enc == 'transformer-d': # can deprecate
-        transformer = MaskedStackedSelfAttentionEncoder(input_dim=d_emb,
-                                                        hidden_dim=args.d_hid,
-                                                        projection_dim=args.d_proj,
-                                                        feedforward_hidden_dim=args.d_ff,
-                                                        num_layers=args.n_layers_enc,
-                                                        num_attention_heads=args.n_heads)
-        sent_encoder = SentenceEncoder(vocab, embedder, args.n_layers_highway,
-                                       transformer, dropout=args.dropout,
-                                       cove_layer=cove_emb)
-        d_sent = args.d_hid
 
     # Build model and classifiers
     model = MultiTaskModel(args, sent_encoder, vocab)
@@ -196,11 +173,20 @@
 
     # Handle elmo
     if args.elmo:
-        log.info("\tUsing ELMo embeddings!")
-        elmo_embedder = ElmoTokenEmbedder(options_file=ELMO_OPT_PATH,
-                                          weight_file=ELMO_WEIGHTS_PATH,
-                                          dropout=args.dropout)
-        d_emb += 1024
+        if args.elmo_chars_only:
+            log.info("\tUsing ELMo character CNN only!")
+            #elmo_embedder = elmo_embedder._elmo._elmo_lstm._token_embedder
+            elmo_embedder = ElmoCharacterEncoder(options_file=ELMO_OPT_PATH,
+                                                 weight_file=ELMO_WEIGHTS_PATH,
+                                                 requires_grad=False)
+            d_emb += 512
+        else:
+            log.info("\tUsing full ELMo!")
+            elmo_embedder = ElmoTokenEmbedder(options_file=ELMO_OPT_PATH,
+                                              weight_file=ELMO_WEIGHTS_PATH,
+                                              dropout=args.dropout)
+            d_emb += 1024
+
         token_embedder["elmo"] = elmo_embedder
 
     embedder = BasicTextFieldEmbedder(token_embedder)
@@ -224,12 +210,7 @@
             regressor = build_regressor(task, d_sent * 4, args, vocab)
             setattr(model, '%s_mdl' % task.name, regressor)
         elif isinstance(task, LanguageModelingTask):
-<<<<<<< HEAD
             hid2voc = build_lm(task, d_sent, args)
-=======
-            d_inp = d_sent / 2 if args.bidirectional and args.sent_enc != 'transformer-d' else d_sent
-            hid2voc = build_lm(task, d_inp, args)  # separate fwd + bwd
->>>>>>> e20dd081
             setattr(model, '%s_hid2voc' % task.name, hid2voc)
         elif isinstance(task, SequenceGenerationTask):
             decoder, hid2voc = build_decoder(task, d_sent, vocab, embedder, args)
@@ -480,27 +461,21 @@
         return out
 
     def _lm_forward(self, batch, task):
-        ''' For translation, denoising, maybe language modeling? '''
+        ''' For language modeling? '''
         out = {}
         b_size, seq_len = batch['input']['words'].size()
         sent_encoder = self.sent_encoder
-        if 'input_bwd' not in batch:
+
+        if not isinstance(sent_encoder, BiLMEncoder):
             sent, mask = sent_encoder(batch['input'])
-        else:
-            sent, mask = sent_encoder(batch['input'])#, batch['input_bwd'])
-        sent = sent.masked_fill(1 - mask.byte(), 0)  # avoid NaNs
-
-<<<<<<< HEAD
-        if not isinstance(sent_encoder, BiLMEncoder):
-=======
-        if isinstance(sent_encoder, MaskedStackedSelfAttentionEncoder) or \
-                not sent_encoder._phrase_layer.is_bidirectional():
->>>>>>> e20dd081
+            sent = sent.masked_fill(1 - mask.byte(), 0)  # avoid NaNs
             hid2voc = getattr(self, "%s_hid2voc" % task.name)
             logits = hid2voc(sent).view(b_size * seq_len, -1)
             out['logits'] = logits
             targs = batch['targs']['words'].view(-1)
         else:
+            sent, mask = sent_encoder(batch['input'], batch['input_bwd'])
+            sent = sent.masked_fill(1 - mask.byte(), 0)  # avoid NaNs
             split = int(self.sent_encoder.output_dim / 2)
             fwd, bwd = sent[:, :, :split], sent[:, :, split:]
             hid2voc = getattr(self, "%s_hid2voc" % task.name)
