--- conflicted
+++ resolved
@@ -19,33 +19,6 @@
         assert split in ["train", "val", "test"]
         dataset = getattr(task, "%s_data" % split)
         generator = iterator(dataset, num_epochs=1, shuffle=False, cuda_device=cuda_device)
-<<<<<<< HEAD
-        generator_tqdm = tqdm.tqdm(generator, total=iterator.get_num_batches(dataset), disable=True)
-        for i, batch in enumerate(generator_tqdm):
-            tensor_batch = batch
-            if 'idx' in tensor_batch:
-                task_idxs += tensor_batch['idx'].data.tolist()
-                tensor_batch.pop('idx', None)
-            out = model.forward(task, tensor_batch)
-            task_metrics = task.get_metrics()
-            description = ', '.join(["%s_%s: %.2f" % (task.name, name, value) for name, value in
-                                     task_metrics.items()]) + " ||"
-            generator_tqdm.set_description(description)
-            if 'labels' in batch:
-                n_examples += batch['labels'].size()[0]
-            else:
-                assert 'targs' in batch
-                n_examples += batch['targs']['words'].nelement()
-            if isinstance(task, STSBTask) or isinstance(task, JOCITask):
-                try:
-                    preds, _ = out['logits'].max(dim=1)
-                except BaseException:
-                    pass
-            else:
-                _, preds = out['logits'].max(dim=1)
-            task_preds += preds.data.tolist()
-
-=======
         for batch in generator:
             if 'idx' in batch:  # for sorting examples
                 task_idxs += batch['idx'].data.tolist()
@@ -62,7 +35,6 @@
                 task_preds += preds
 
         # Update metrics
->>>>>>> c184604b
         task_metrics = task.get_metrics(reset=True)
         for name, value in task_metrics.items():
             all_metrics["%s_%s" % (task.name, name)] = value
